<script lang="ts">
    import { stringResKeys } from "$lib/context/StringResKeys";
    import { uiContextKey, type IUiContext } from "$lib/context/UiContext";
    import type { IUiTheme } from "$lib/context/UiTheme";
    import FancyDropdownField from "$lib/controls/FancyDropdownField.svelte";
    import FormGroup from "$lib/controls/layout/FormGroup.svelte";
    import FormGroupColumn from "$lib/controls/layout/FormGroupColumn.svelte";
    import TextField from "$lib/controls/TextField.svelte";
    import Form from "$lib/form-controls/Form.svelte";
    import FormTextField from "$lib/form-controls/TextField.svelte";
    import { FieldDataType, type IDictionary } from "$lib/form/FieldDef";
    import { createFormContext } from "$lib/form/FormContext";
    import { FormDataActionType } from "$lib/form/FormData";
    import type { IFormDef } from "$lib/form/FormDef";
    import { FormModeState } from "$lib/form/FormMode";
    import { FormSerializer } from "$lib/form/FormSerializer";
    import { createListDataContext, ListDataActionType } from "$lib/form/ListData";
    import type { IListDef } from "$lib/form/ListDef";
    import AddIcon from "$lib/icons/AddIcon.svelte";
    import CommentIcon from "$lib/icons/CommentIcon.svelte";
    import DeleteIcon from "$lib/icons/DeleteIcon.svelte";
    import MoveDownIcon from "$lib/icons/MoveDownIcon.svelte";
    import MoveUpIcon from "$lib/icons/MoveUpIcon.svelte";
    import SaveIcon from "$lib/icons/SaveIcon.svelte";
    import { fileSystem } from "$lib/ipc";
    import { getLocatorTypeDropDownOptions } from "$lib/utils/dropdowns";
    import { fileDefFactory } from "rockmelonqa.common";
    import type { IPage, IPageElement } from "rockmelonqa.common/file-defs/pageFile";
    import { createEventDispatcher, getContext, onMount } from "svelte";
    import { v4 as uuidv4 } from "uuid";
    import { AlertDialogButtons, AlertDialogType } from "../Alert";
    import AlertDialog from "../AlertDialog.svelte";
    import { appActionContextKey, type IAppActionContext } from "../Application";
    import CommentTextField from "../CommentTextField.svelte";
    import { combinePath } from "../FileExplorer/Node";
    import IconLinkButton from "../IconLinkButton.svelte";
    import { ListTableCellType } from "../ListTable";
    import ListTable from "../ListTable.svelte";
    import ListTableBodyCell from "../ListTableBodyCell.svelte";
    import ListTableBodyRow from "../ListTableBodyRow.svelte";
    import ListTableHeaderCell from "../ListTableHeaderCell.svelte";
    import PrimaryButton from "../PrimaryButton.svelte";
    import { toTitle } from "./Editor";
    import { FieldValidator } from "$lib/form/FieldValidator";

    const uiContext = getContext(uiContextKey) as IUiContext;
    const { theme } = uiContext;
    const uiTheme = $theme as IUiTheme;

    export let folderPath: string;
    export let fileName: string;
    $: filePath = combinePath([folderPath, fileName], uiContext.pathSeparator);

    export let contentIndex: number;

    const formDef: IFormDef = {
        fields: {
            id: {
                dataType: FieldDataType.Text,
                dataPath: "id",
                isRequired: true,
            },
            description: {
                dataType: FieldDataType.Text,
                dataPath: "description",
            },
        },
    };
    let formContext = createFormContext("pageDefinitionEditor", formDef, uiContext, FormModeState.Edit);
    let {
        mode: formMode,
        modeDispatch: formModeDispatch,
        data: formData,
        dataDispatch: formDataDispatch,
    } = formContext;

    const listDef: IListDef = {
        fields: {
            id: {
                dataType: FieldDataType.Text,
                dataPath: "id",
            },
            type: {
                dataType: FieldDataType.Text,
                dataPath: "type",
            },
            name: {
                dataType: FieldDataType.Text,
                dataPath: "name",
                maxLength: 200,
                isRequired: true,
                isRequiredErrorMessage: uiContext.str(stringResKeys.form.isRequiredError)
            },
            findBy: {
                dataType: FieldDataType.Dropdown,
                dataPath: "findBy",
                isRequired: true,
                isRequiredErrorMessage: uiContext.str(stringResKeys.form.isRequiredError)
            },
            locator: {
                dataType: FieldDataType.Text,
                dataPath: "locator",
                isRequired: true,
                isRequiredErrorMessage: uiContext.str(stringResKeys.form.isRequiredError)
            },
            description: {
                dataType: FieldDataType.Text,
                dataPath: "description",
            },
            comment: {
                dataType: FieldDataType.Text,
                dataPath: "comment",
            },
        },
    };
    let listDataContext = createListDataContext(listDef, uiContext);
    let { value: listData, dispatch: listDataDispatch } = listDataContext;

    $: title = toTitle(fileName);
    const locatorTypeOptions = getLocatorTypeDropDownOptions(uiContext);

    let deleteDialogType: AlertDialogType = AlertDialogType.None;
    let indexToDelete: number;

    const { registerOnSaveHandler, unregisterOnSaveHandler } = getContext(appActionContextKey) as IAppActionContext;
    const dispatch = createEventDispatcher();
<<<<<<< HEAD
    const fieldValidator = new FieldValidator(uiContext);
    let focusFieldId = '';
=======

    let focusFieldId = "";
>>>>>>> d4785ef4

    onMount(async () => {
        // default/empty data
        let model: IPage = fileDefFactory.newPageDefinition();

        // parse file content if any
        const fileContent = await fileSystem.readFile(filePath);
        if (fileContent) {
            model = JSON.parse(fileContent) as IPage;
        }

        const serializer = new FormSerializer(uiContext);
        const fieldValues = serializer.deserialize(model, formDef.fields);
        formDataDispatch({ type: FormDataActionType.Load, newValues: fieldValues });

        const items = serializer.deserializeList(model.elements, listDef.fields);
        listDataDispatch({ type: ListDataActionType.SetItems, items: items, hasMoreItems: false });

        registerOnSaveHandler(contentIndex, doSave);

        return () => {
            unregisterOnSaveHandler(contentIndex);
        };
    });

    const handleItemChange = (index: number, key: string, value: any) => {
        const item = { ...$listData.items[index] };
        item[key] = value;

        listDataDispatch({
            type: ListDataActionType.UpdateItem,
            index,
            item,
        });

        dispatchChange();
    };

    const dispatchChange = () => {
        dispatch("change");
    };

    const handleDeleteClick = (index: number) => {
        // Determine if this row has any input.
        // If yes, show confirmation dialog. Otherwise, delete straight away
        if (isEmptyItem($listData.items[index])) {
            doDeleteRow(index);
        } else {
            deleteDialogType = AlertDialogType.Question;
            indexToDelete = index;
        }
    };

    const isEmptyItem = (item: IDictionary) => {
        const ignoredProperties: string[] = ["id", "type"];
        return Object.entries(item)
            .filter(([key, value]) => !ignoredProperties.includes(key))
            .map(([key, value]) => value)
            .every((x) => !x);
    };

    const handleDeleteConfirmation = async (event: any) => {
        if (event.detail.button === "delete") {
            doDeleteRow(indexToDelete);
        }
    };

    const doDeleteRow = (index: number) => {
        listDataDispatch({
            type: ListDataActionType.RemoveItem,
            index: index,
        });

        dispatchChange();
    };

    const handleMoveDownClick = (index: number) => {
        if (index >= 0 && index <= $listData.items.length - 2) {
            listDataDispatch({
                type: ListDataActionType.SwapItems,
                indexA: index,
                indexB: index + 1,
            });

            dispatchChange();
        }
    };

    const handleMoveUpClick = (index: number) => {
        if (index >= 1 && index <= $listData.items.length - 1) {
            listDataDispatch({
                type: ListDataActionType.SwapItems,
                indexA: index,
                indexB: index - 1,
            });

            dispatchChange();
        }
    };

    const handleAddElement = () => {
        focusFieldId = `pageDefinitionEditor_${$listData.items.length}_name_input`;

        listDataDispatch({
            type: ListDataActionType.AppendItems,
            items: [newElement()],
            hasMoreItems: false,
        });

        dispatchChange();
    };
    const handleInsertElement = (index: number) => {
        focusFieldId = `pageDefinitionEditor_${index + 1}_name_input`;

        listDataDispatch({
            type: ListDataActionType.InsertItem,
            item: newElement(),
            index: index + 1,
        });

        dispatchChange();
    };
    const newElement = (): IPageElement => {
        return {
            id: uuidv4(),
            type: "pageElement",
            name: "",
            findBy: undefined,
            locator: "",
            description: "",
        } as IPageElement;
    };

    const handleAddComment = () => {
        focusFieldId = `pageDefinitionEditor_${$listData.items.length}_comment_input`;

        listDataDispatch({
            type: ListDataActionType.AppendItems,
            items: [{ id: uuidv4(), type: "comment", comment: "" } as IPageElement],
            hasMoreItems: false,
        });

        dispatchChange();
    };
    const handleInsertComment = (index: number) => {
        focusFieldId = `pageDefinitionEditor_${index + 1}_comment_input`;

        listDataDispatch({
            type: ListDataActionType.InsertItem,
            item: newComment(),
            index: index + 1,
        });

        dispatchChange();
    };
    const newComment = (): IPageElement => {
        return { id: uuidv4(), type: "comment", comment: "" } as IPageElement;
    };

    const isComment = (item: IDictionary) => {
        return (item as IPageElement).type === "comment";
    };

    const handleSave = async () => {
        await doSave();
    };

    const doSave = async (): Promise<boolean> => {
        if (isDataValid) {
            const serializer = new FormSerializer(uiContext);
            const model = serializer.serialize($formData.values, formDef.fields);

            const items = $listData.items.filter((r) => !isEmptyItem(r));
            const elements = serializer.serializeList(items, listDef.fields);
            const data = { ...model, elements };
            await fileSystem.writeFile(filePath, JSON.stringify(data, null, 4));

            dispatch("saved");
            return true;
        }

        formDataDispatch({ type: FormDataActionType.ShowAllErrors });
        return false;
    };

    const isElementNameValid = (elementName: string) => {
        if (elementName) {
            const regex = /^[A-Za-z0-9]+$/;
            return regex.test(elementName);
        }

        return true;
    };
    $: isListDataValid = $listData.items.every((item) => isElementNameValid(item.name));
    $: isDataValid = $formData.isValid && isListDataValid;
</script>

<div class="page-definition-editor p-8">
    <div class="font-semibold text-xl mb-4">{title}</div>
    <Form {formContext}>
        <FormGroup columns={1}>
            <FormGroupColumn>
                <FormTextField
                    name="description"
                    theme={uiTheme.inlineTextField}
                    on:input={dispatchChange}
                    displayLabel={false}
                    placeholder={uiContext.str(stringResKeys.pageDefinitionEditor.description)}
                />
            </FormGroupColumn>
        </FormGroup>
    </Form>

    <ListTable
        class="table-fixed mb-8"
        isProcessing={$formMode.isLoading() || $formMode.isProcessing()}
        isEmpty={false}
    >
        <svelte:fragment slot="header">
            <ListTableHeaderCell type={ListTableCellType.First} class="text-left w-3/12">
                {uiContext.str(stringResKeys.pageDefinitionEditor.elementName)}
            </ListTableHeaderCell>
            <ListTableHeaderCell type={ListTableCellType.Normal} class="text-left w-2/12">
                {uiContext.str(stringResKeys.pageDefinitionEditor.findBy)}
            </ListTableHeaderCell>
            <ListTableHeaderCell type={ListTableCellType.Normal} class="text-left w-3/12">
                {uiContext.str(stringResKeys.pageDefinitionEditor.locator)}
            </ListTableHeaderCell>
            <ListTableHeaderCell type={ListTableCellType.Last} class="text-left w-3/12">
                {uiContext.str(stringResKeys.pageDefinitionEditor.description)}
            </ListTableHeaderCell>
            <ListTableHeaderCell type={ListTableCellType.LastAction} class="text-center w-40">
                {uiContext.str(stringResKeys.pageDefinitionEditor.actions)}
            </ListTableHeaderCell>
        </svelte:fragment>
        <svelte:fragment slot="body">
            {#each $listData.items as item, index (item.id)}
                <ListTableBodyRow>
                    {#if isComment(item)}
                        <ListTableBodyCell type={ListTableCellType.First} colspan={4}>
                            <CommentTextField
                                name={`${formContext.formName}_${index}_comment`}
                                value={item.comment}
                                placeholder={uiContext.str(stringResKeys.pageDefinitionEditor.comment)}
                                on:input={(event) => handleItemChange(index, "comment", event.detail.value)}
                                focus={`${formContext.formName}_${index}_comment_input` === focusFieldId}
                            />
                        </ListTableBodyCell>
                    {:else}
                        <ListTableBodyCell type={ListTableCellType.First}>
                            <TextField
                                name={`${formContext.formName}_${index}_name`}
                                value={item.name}
                                on:input={(event) => handleItemChange(index, "name", event.detail.value)}
                                errorMessage={isElementNameValid(item.name)
                                    ? ""
                                    : uiContext.str(stringResKeys.pageDefinitionEditor.elementNameInvalidMessage)}
                                focus={`${formContext.formName}_${index}_name_input` === focusFieldId}
                                errorMessage={fieldValidator.validateField('name', item.name, listDef.fields['name'], item) ?? ''}
                            />
                        </ListTableBodyCell>
                        <ListTableBodyCell type={ListTableCellType.Normal}>
                            <FancyDropdownField
                                name={`${formContext.formName}_${index}_findBy`}
                                value={item.findBy}
                                options={locatorTypeOptions}
                                on:change={(event) => handleItemChange(index, "findBy", event.detail.value)}
                                errorMessage={fieldValidator.validateField('findBy', item.findBy, listDef.fields['findBy'], item) ?? ''}
                            />
                        </ListTableBodyCell>
                        <ListTableBodyCell type={ListTableCellType.Normal}>
                            <TextField
                                name={`${formContext.formName}_${index}_locator`}
                                value={item.locator}
                                on:input={(event) => handleItemChange(index, "locator", event.detail.value)}
                                errorMessage={fieldValidator.validateField('locator', item.locator, listDef.fields['locator'], item) ?? ''}
                            />
                        </ListTableBodyCell>
                        <ListTableBodyCell type={ListTableCellType.Last}>
                            <TextField
                                name={`${formContext.formName}_${index}_description`}
                                value={item.description}
                                on:input={(event) => handleItemChange(index, "description", event.detail.value)}
                            />
                        </ListTableBodyCell>
                    {/if}
                    <ListTableBodyCell type={ListTableCellType.LastAction} class="align-bottom whitespace-nowrap">
                        <IconLinkButton
                            on:click={() => handleInsertElement(index)}
                            title={uiContext.str(stringResKeys.pageDefinitionEditor.addElement)}
                        >
                            <svelte:fragment slot="icon"><AddIcon /></svelte:fragment>
                        </IconLinkButton>
                        <IconLinkButton
                            on:click={() => handleInsertComment(index)}
                            title={uiContext.str(stringResKeys.pageDefinitionEditor.addComment)}
                        >
                            <svelte:fragment slot="icon"><CommentIcon /></svelte:fragment>
                        </IconLinkButton>
                        <IconLinkButton
                            on:click={() => handleDeleteClick(index)}
                            title={uiContext.str(stringResKeys.general.delete)}
                        >
                            <svelte:fragment slot="icon"><DeleteIcon /></svelte:fragment>
                        </IconLinkButton>
                        {#if index > 0}
                            <IconLinkButton
                                on:click={() => handleMoveUpClick(index)}
                                title={uiContext.str(stringResKeys.general.moveUp)}
                            >
                                <svelte:fragment slot="icon"><MoveUpIcon /></svelte:fragment>
                            </IconLinkButton>
                        {/if}
                        {#if index < $listData.items.length - 1}
                            <IconLinkButton
                                on:click={() => handleMoveDownClick(index)}
                                title={uiContext.str(stringResKeys.general.moveDown)}
                            >
                                <svelte:fragment slot="icon"><MoveDownIcon /></svelte:fragment>
                            </IconLinkButton>
                        {/if}
                    </ListTableBodyCell>
                </ListTableBodyRow>
            {/each}
        </svelte:fragment>
    </ListTable>

    <div class="flex items-center gap-x-2">
        <IconLinkButton on:click={handleAddElement}>
            <svelte:fragment slot="icon"><AddIcon /></svelte:fragment>
            <svelte:fragment slot="label">
                {uiContext.str(stringResKeys.pageDefinitionEditor.addElement)}
            </svelte:fragment>
        </IconLinkButton>
        <span>|</span>
        <IconLinkButton on:click={handleAddComment}>
            <svelte:fragment slot="icon"><CommentIcon /></svelte:fragment>
            <svelte:fragment slot="label">
                {uiContext.str(stringResKeys.pageDefinitionEditor.addComment)}
            </svelte:fragment>
        </IconLinkButton>

        <div class="ml-auto">
            <PrimaryButton on:click={handleSave} disabled={!isDataValid}>
                <span class="flex items-center gap-x-2">
                    <SaveIcon class="w-5 h-5" />
                    {uiContext.str(stringResKeys.general.save)}
                </span>
            </PrimaryButton>
        </div>
    </div>
</div>

<AlertDialog
    id="dialogDeleteRow"
    bind:type={deleteDialogType}
    buttons={AlertDialogButtons.DeleteCancel}
    on:click={handleDeleteConfirmation}
>
    <div slot="title">{uiContext.str(stringResKeys.general.confirmation)}</div>
    <div slot="content">{uiContext.str(stringResKeys.pageDefinitionEditor.deleteRowConfirmation)}</div>
</AlertDialog><|MERGE_RESOLUTION|>--- conflicted
+++ resolved
@@ -124,13 +124,8 @@
 
     const { registerOnSaveHandler, unregisterOnSaveHandler } = getContext(appActionContextKey) as IAppActionContext;
     const dispatch = createEventDispatcher();
-<<<<<<< HEAD
     const fieldValidator = new FieldValidator(uiContext);
     let focusFieldId = '';
-=======
-
-    let focusFieldId = "";
->>>>>>> d4785ef4
 
     onMount(async () => {
         // default/empty data
@@ -324,7 +319,29 @@
 
         return true;
     };
-    $: isListDataValid = $listData.items.every((item) => isElementNameValid(item.name));
+
+    const elementNameErrorMessage = (item: IDictionary) => {
+        const isNameValid = isElementNameValid(item.name);
+        if(!isNameValid) {
+            return uiContext.str(stringResKeys.pageDefinitionEditor.elementNameInvalidMessage);
+        }
+        return fieldValidator.validateField('name', item.name, listDef.fields['name'], item)
+    }
+
+    const locatorErrorMessage = (item: IDictionary) => {
+        return fieldValidator.validateField('locator', item.locator, listDef.fields['locator'], item);
+    }
+
+    const findByErrorMessage = (item: IDictionary) => {
+        return fieldValidator.validateField('findBy', item.findBy, listDef.fields['findBy'], item);
+    }
+
+    $: isListDataValid = $listData.items.every((item) => 
+        isElementNameValid(item.name) 
+        && elementNameErrorMessage(item)
+        && locatorErrorMessage(item)
+        && findByErrorMessage(item));
+
     $: isDataValid = $formData.isValid && isListDataValid;
 </script>
 
@@ -385,11 +402,8 @@
                                 name={`${formContext.formName}_${index}_name`}
                                 value={item.name}
                                 on:input={(event) => handleItemChange(index, "name", event.detail.value)}
-                                errorMessage={isElementNameValid(item.name)
-                                    ? ""
-                                    : uiContext.str(stringResKeys.pageDefinitionEditor.elementNameInvalidMessage)}
+                                errorMessage={elementNameErrorMessage(item) ?? ''}
                                 focus={`${formContext.formName}_${index}_name_input` === focusFieldId}
-                                errorMessage={fieldValidator.validateField('name', item.name, listDef.fields['name'], item) ?? ''}
                             />
                         </ListTableBodyCell>
                         <ListTableBodyCell type={ListTableCellType.Normal}>
@@ -398,7 +412,7 @@
                                 value={item.findBy}
                                 options={locatorTypeOptions}
                                 on:change={(event) => handleItemChange(index, "findBy", event.detail.value)}
-                                errorMessage={fieldValidator.validateField('findBy', item.findBy, listDef.fields['findBy'], item) ?? ''}
+                                errorMessage={findByErrorMessage(item) ?? ''}
                             />
                         </ListTableBodyCell>
                         <ListTableBodyCell type={ListTableCellType.Normal}>
@@ -406,7 +420,7 @@
                                 name={`${formContext.formName}_${index}_locator`}
                                 value={item.locator}
                                 on:input={(event) => handleItemChange(index, "locator", event.detail.value)}
-                                errorMessage={fieldValidator.validateField('locator', item.locator, listDef.fields['locator'], item) ?? ''}
+                                errorMessage={locatorErrorMessage(item) ?? ''}
                             />
                         </ListTableBodyCell>
                         <ListTableBodyCell type={ListTableCellType.Last}>
