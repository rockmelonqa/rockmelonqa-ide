--- conflicted
+++ resolved
@@ -210,15 +210,8 @@
         isProcessing = true;
         allowRunTest = false;
 
-<<<<<<< HEAD
-        // TODO: build filter based on Language and Framework
-        const filter = buildTestFilter();
-
-        if (filter) {
-=======
         const selectedTestCases = findSelectedCases($testExplorerState.nodes).map((node) => node.caseInfo!);
         if (selectedTestCases.length > 0) {
->>>>>>> 460ae24d
             const serializer = new FormSerializer(uiContext);
             const model = serializer.serialize($formData.values, formDef.fields);
             testRunner.runTest({
@@ -235,16 +228,6 @@
         isProcessing = false;
     };
 
-<<<<<<< HEAD
-    const buildTestFilter = (): string => {
-        const filterBuilder = TestFilterBuilderFactory.newInstance($appState.projectFile!.content.language, uiContext);
-        const selectedCases = findSelectedCases($testExplorerState.nodes);
-        const filterStr = filterBuilder.build(selectedCases);
-        return filterStr;
-    };
-
-=======
->>>>>>> 460ae24d
     function findSelectedCases(nodes: NodeInfo[]): NodeInfo[] {
         const result: NodeInfo[] = [];
         for (const node of nodes) {
