--- conflicted
+++ resolved
@@ -23,21 +23,13 @@
     public TestCaseBase(PageTest testSuiteInstance) : base(testSuiteInstance)
     {
     }
-<<<<<<< HEAD
-    
-=======
 
->>>>>>> d19a40c2
     /// <summary>
     /// Custom Expect method that works from IFrameLocator
     /// </summary>
     public ILocatorAssertions Expect(IFrameLocator locator)
     {
-<<<<<<< HEAD
-        return base.Expect(locator.Locator(":root"));
-=======
         return Expect(locator.Locator(":root"));
->>>>>>> d19a40c2
     }
 }
 
